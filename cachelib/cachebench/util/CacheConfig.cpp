--- conflicted
+++ resolved
@@ -179,16 +179,7 @@
 MemoryTierConfig::MemoryTierConfig(const folly::dynamic& configJson) {
   JSONSetVal(configJson, file);
   JSONSetVal(configJson, ratio);
-<<<<<<< HEAD
-  JSONSetVal(configJson, size);
-  JSONSetVal(configJson, markUsefulChance);
-  JSONSetVal(configJson, lruInsertionPointSpec);
-
-  checkCorrectSize<MemoryTierConfig, 64>();
-=======
-
-  checkCorrectSize<MemoryTierConfig, 40>();
->>>>>>> 78862892
+  checkCorrectSize<MemoryTierConfig, 56>();
 }
 
 } // namespace cachebench
